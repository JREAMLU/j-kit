--- conflicted
+++ resolved
@@ -94,12 +94,7 @@
 		return rp, err
 	}
 
-<<<<<<< HEAD
 	ctx = context.WithValue(context.WithValue(ctx, rawBody, Raw), headers, Header)
-=======
-	ctx = context.WithValue(ctx, rawBody, Raw)
-	ctx = context.WithValue(ctx, headers, Header)
->>>>>>> c4a9e738
 	req = r.TraceRequest(req.WithContext(ctx))
 
 	for hkey, hval := range Header {
