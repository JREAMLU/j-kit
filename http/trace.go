package http

import (
	"context"
	"net/http"

	"github.com/JREAMLU/j-kit/ext"
	"github.com/gin-gonic/gin"
	"github.com/micro/go-micro/metadata"
	opentracing "github.com/opentracing/opentracing-go"
)

var (
	// TargetSRV target srv
	TargetSRV = "TargetSRV"
	// FromSRV from srv
	FromSRV = "FromSRV"
	// Method method
	Method = "Method"
	// Proto proto
	Proto = "Proto"
	// RawBody rawbody
	RawBody = "RawBody"
	// Header header
	Header = "Header"
	// ContentType contenttype
	ContentType = "ContentType"
	// Params params
	Params = "Params"
	// Unknow unknow
	Unknow = "unknow"
)

func traceIntoContext(ctx context.Context, tracer opentracing.Tracer, name string, req *http.Request) (context.Context, opentracing.Span, error) {
	md, ok := metadata.FromContext(ctx)
	if !ok {
		md = make(map[string]string)
	}

	var span opentracing.Span
	wireContext, err := tracer.Extract(opentracing.TextMap, opentracing.HTTPHeadersCarrier(req.Header))
	if err != nil {
		span = tracer.StartSpan(name)
	} else {
		span = tracer.StartSpan(name, opentracing.ChildOf(wireContext))
	}

	err = span.Tracer().Inject(span.Context(), opentracing.TextMap, opentracing.HTTPHeadersCarrier(req.Header))
	if err != nil {
		return nil, nil, err
	}

	ctx = opentracing.ContextWithSpan(ctx, span)
	ctx = metadata.NewContext(ctx, md)
	return ctx, span, nil
}

func traceIntoContextCall(ctx context.Context, tracer opentracing.Tracer, name string, req *http.Request) (context.Context, opentracing.Span, error) {
	span := opentracing.SpanFromContext(req.Context())
	span = span.Tracer().StartSpan(name, opentracing.ChildOf(span.Context()))

	// Inject the Span context into the outgoing HTTP Request.
	if err := tracer.Inject(
		span.Context(),
		opentracing.TextMap,
		opentracing.HTTPHeadersCarrier(req.Header),
	); err != nil {
		return nil, nil, err
	}

	ctx = opentracing.ContextWithSpan(ctx, span)
	return ctx, span, nil
}

// RequestFunc is a middleware function for outgoing HTTP requests.
type RequestFunc func(req *http.Request) *http.Request

// CallHTTPRequest to http
func CallHTTPRequest(tracer opentracing.Tracer) RequestFunc {
	return func(req *http.Request) *http.Request {
		url := ext.StringSplice(req.URL.Scheme, "://", req.URL.Host, req.URL.Path)
		ctx, span, err := traceIntoContextCall(req.Context(), tracer, url, req)
		if err != nil {
			return req
		}
		defer span.Finish()

		target := ext.StringSplice(req.URL.Scheme, "://", req.URL.Host, req.URL.RequestURI())

<<<<<<< HEAD
=======
		// body
>>>>>>> c4a9e738
		span.LogKV(
			TargetSRV, target,
			Method, req.Method,
			Header, req.Context().Value(headers),
			RawBody, req.Context().Value(rawBody),
			Proto, req.Proto,
		)

		return req.WithContext(ctx)
	}
}

// HandlerFunc is a middleware function for incoming HTTP requests.
type HandlerFunc func(next http.Handler) http.Handler

// HandlerHTTPRequest req
func HandlerHTTPRequest(tracer opentracing.Tracer, operationName string) HandlerFunc {
	return func(next http.Handler) http.Handler {
		return http.HandlerFunc(func(w http.ResponseWriter, req *http.Request) {
			ctx, span, err := traceIntoContext(req.Context(), tracer, operationName, req)
			if err != nil {
				return
			}
			defer span.Finish()

			req = req.WithContext(ctx)
			next.ServeHTTP(w, req)
		})
	}
}

// HandlerHTTPRequestGin gin
func HandlerHTTPRequestGin(tracer opentracing.Tracer, operationName string) gin.HandlerFunc {
	return func(c *gin.Context) {
		ctx, span, err := traceIntoContext(c.Request.Context(), tracer, operationName, c.Request)
		if err != nil {
			return
		}
		defer span.Finish()

		url := ext.StringSplice(c.Request.Host, c.Request.RequestURI)
		rawBody, err := c.GetRawData()
		if err != nil {
			return
		}

		span.LogKV(
			FromSRV, c.Request.RemoteAddr,
			TargetSRV, url,
			Method, c.Request.Method,
			Proto, c.Request.Proto,
			RawBody, string(rawBody),
			ContentType, c.GetHeader("Content-Type"),
		)

		c.Request = c.Request.WithContext(ctx)
		c.Next()
	}
}<|MERGE_RESOLUTION|>--- conflicted
+++ resolved
@@ -87,10 +87,7 @@
 
 		target := ext.StringSplice(req.URL.Scheme, "://", req.URL.Host, req.URL.RequestURI())
 
-<<<<<<< HEAD
-=======
 		// body
->>>>>>> c4a9e738
 		span.LogKV(
 			TargetSRV, target,
 			Method, req.Method,
